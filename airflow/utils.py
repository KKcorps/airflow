--- conflicted
+++ resolved
@@ -473,7 +473,6 @@
         signal.alarm(0)
 
 
-<<<<<<< HEAD
 def as_tuple(obj):
     """
     If obj is a container, returns obj as a tuple.
@@ -489,10 +488,10 @@
         return (obj,)
     else:
         return tuple(_inner_gen())
-=======
+
+
 def round_time(dt, delta):
     delta = delta.total_seconds()
     seconds = (dt - dt.min).seconds
     rounding = (seconds + delta / 2) // delta * delta
-    return dt + timedelta(0, rounding - seconds, -dt.microsecond)
->>>>>>> debd41e5
+    return dt + timedelta(0, rounding - seconds, -dt.microsecond)